#!/usr/bin/env python
# -*- coding: utf-8 -*-
#
# Meeko
#

from copy import deepcopy
from collections import defaultdict, OrderedDict
import json
import warnings
import sys

import numpy as np
from rdkit import Chem
from rdkit.Chem import rdPartialCharges

from .utils import rdkitutils
from .utils import utils

from prmtop2pdbqt import assign_residue_params

try:
    from openbabel import openbabel as ob
    from .utils import obutils
except ImportError:
    _has_openbabel = False
else:
    _has_openbabel = True

<<<<<<< HEAD

# based on the assumption we are using OpenBabel
=======
>>>>>>> 57b52e3a

# TODO modify so that there are no more dictionaries and only list/arrays (fix me)
# methods like add_x,del_x,get_x will deal with indexing (fix me)
# the goal is to remove dictionaries (fix me)

# (fix me)) provide infrastructure to calculate "differential" modifications,
# like tautomers: the class calculating tautomers will copy and modify the setup
# to swap protons and change the atom types (and possibly rotations?), then
# there will e a function to extract only differences (i.e., atom types and coordinates,
# in the case of tautomers) and store them to make it a switch-state

# TODO use only 1D arrays (C)


# TODO update add_atom to not to specify neighbors, which should be defined only when a bond is created?
# TODO change all attributes_to_copy to have underscore ?

class MoleculeSetup:
    """ mol: molecule structurally prepared with explicit hydrogens

        the setup provides:
            - data storage
            - SMARTS matcher for all atom typers
    """
<<<<<<< HEAD
    # possibly useless here
    attributes_to_copy = [
        "mol",
        "atom_pseudo",
        "atom_ignore",
        "atom_type",
        "atom_params",
        "dihedral_interactions",
        "dihedral_partaking_atoms",
        "dihedral_labels",
        "atom_true_count",
        "element",
        "coord",
        "charge",
        "pdbinfo",
        "chiral",
        "graph",
        "bond",
        "interaction_vector",
        "rings",
        "rings_aromatic",
        "atom_to_ring_id",
        "flexibility_model",
        "ring_closure_info",
        'history',
        'name',
        ]

    def __init__(self, keep_chorded_rings=False, keep_equivalent_rings=False,
                 assign_charges=True, template=None):
        """initialize a molecule template, either from scratch (template is None)
            or by using an existing setup (template is an instance of MoleculeSetup
        """

        self.mol = None
=======

    def __init__(self):

>>>>>>> 57b52e3a
        self.atom_pseudo = []
        self.coord = OrderedDict()  # FIXME all OrderedDict shuold be converted to lists?
        self.charge = OrderedDict()
        self.pdbinfo = OrderedDict()
        self.atom_type = OrderedDict()
        self.atom_params = {}
        self.dihedral_interactions = list()
        self.dihedral_partaking_atoms = dict()
        self.dihedral_labels = dict()
        self.atom_ignore = OrderedDict()
        self.chiral = OrderedDict()
        self.atom_true_count = 0
        self.graph = OrderedDict()
        self.bond = OrderedDict()
        self.element = OrderedDict()
        self.interaction_vector = OrderedDict()
        self.flexibility_model = {}
        self.ring_closure_info = {
            "bonds_removed": [],
            "pseudos_by_atom": {},
        }
        # ring information
        self.rings = {}
        self.rings_aromatic = []
        self.atom_to_ring_id = defaultdict(list)
        self.ring_corners = {}  # used to store corner flexibility
        self.name = None
<<<<<<< HEAD
        # this could be used to keep track of transformations? (corner flipping)
        self.history = []
        if template is not None:
            if not isinstance(template, MoleculeSetup):
                raise TypeError('FATAL: template must be an instance of MoleculeSetup')
            self.copy_attributes_from(template)

    @classmethod
    def from_mol(cls, mol, keep_chorded_rings=False, keep_equivalent_rings=False,
                 assign_charges=True):
        molsetup = cls()
        molsetup.mol = mol
        molsetup.atom_true_count = molsetup.get_num_mol_atoms()
        molsetup.name = molsetup.get_mol_name()
        molsetup.init_atom(assign_charges)
        molsetup.init_bond()
        molsetup.perceive_rings(keep_chorded_rings, keep_equivalent_rings)
        return molsetup

    @classmethod
    def from_prmtop_inpcrd(cls, prmtop, crd_filename):
        molsetup = cls()
        x, y, z = prmtop._coords_from_inpcrd(crd_filename)
        all_atom_indices = prmtop.vmdsel("")
        if len(all_atom_indices) != len(x):
            raise RuntimeError("number of prmtop atoms differs from x coordinates")
        prmtop.upper_atom_types = prmtop._gen_gaff_uppercase()
        charges = [chrg/18.2223 for chrg in prmtop.read_flag("CHARGE")]
        atomic_nrs = prmtop.read_flag("ATOMIC_NUMBER")
        pdbqt_string = ""
        molsetup.atom_params["vdw_r"] = []
        molsetup.atom_params["vdw_eps"] = []
        vdw_by_atype = {}
        for vdw in prmtop._retrieve_vdw():
            if vdw.atom in vdw_by_atype:
                raise RuntimeError("repeated atom type from prmtop._retrieve_vdw()")
            vdw_by_atype[vdw.atom] = {"rmin_half": vdw.r, "epsilon": vdw.e}
        for i in prmtop.atom_sel_idx:
            pdbinfo = rdkitutils.PDBAtomInfo(
                name=prmtop.pdb_atom_name[i],
                resName = prmtop.pdb_resname[i],
                resNum = int(prmtop.pdb_resid[i]),
                chain = " ",
            )
            atype = prmtop.upper_atom_types[i]
            molsetup.add_atom(
                i,
                coord = (x[i], y[i], z[i]),
                charge = charges[i],
                atom_type = atype,
                element = atomic_nrs[i], 
                pdbinfo = pdbinfo,
                chiral = False,
                ignore = False,
            )
            molsetup.atom_params["vdw_r"].append(vdw_by_atype[atype]["rmin_half"])
            molsetup.atom_params["vdw_eps"].append(vdw_by_atype[atype]["epsilon"])
        bond_order = 1 # the prmtop does not have bond orders, so we set all to 1
        bonds_inc_h = prmtop.read_flag("BONDS_INC_HYDROGEN")
        bonds_not_h = prmtop.read_flag("BONDS_WITHOUT_HYDROGEN")
        bonds = bonds_inc_h + bonds_not_h
        nr_bonds = int(len(bonds) / 3) 
        for index_bond in range(nr_bonds):
            i_atom = int(bonds[index_bond * 3 + 0] / 3)
            j_atom = int(bonds[index_bond * 3 + 1] / 3)
            if (i_atom in prmtop.atom_sel_idx) and (j_atom in prmtop.atom_sel_idx):
                molsetup.add_bond(i_atom, j_atom, order=bond_order, rotatable=False)
        return molsetup

    @classmethod
    def from_pdb_and_residue_params(cls, pdb_fname, residue_params_fname=None):
        if residue_params_fname is not None:
            with open(residue_params_fname) as f:
                residue_params = json.load(f)
        with open(pdb_fname) as f:
            lines = f.readlines()
        x = []
        y = []
        z = []
        res_list = []
        atom_names_list = []
        last_res = None
        pdbinfos = []
        for line in lines:
            if not (line.startswith("ATOM") or line.startswith("HETATM")):
                continue
            resn = line[17:20]
            resi = int(line[22:26])
            chain = line[21:22]
            res = (resn, resi, chain)
            if res != last_res:
                res_list.append(resn)
                atom_names_list.append([])
            last_res = res
            atom_name = line[12:16].strip() 
            atom_names_list[-1].append(atom_name)
            x.append(float(line[30:38]))
            y.append(float(line[38:46]))
            z.append(float(line[46:54]))
            pdbinfo = rdkitutils.PDBAtomInfo(
                name=atom_name,
                resName=resn,
                resNum=resi,
                chain=chain
            )
            pdbinfos.append(pdbinfo)

        atom_params = assign_residue_params(res_list, atom_names_list)
        
        molsetup = cls()
        charges = atom_params.pop("gasteiger")
        atypes = atom_params.pop("atom_types")
        for i in range(len(x)):
            molsetup.add_atom(
                i,
                coord = (x[i], y[i], z[i]),
                charge = charges[i],
                atom_type = atypes[i],
                element = None,
                pdbinfo = pdbinfo,
                chiral = False,
                ignore = False,
            )

        molsetup.atom_params = atom_params

        return molsetup 

=======

    def copy(self):
        newsetup = MoleculeSetup()
        newsetup.__dict__ = deepcopy(self.__dict__)
        return newsetup
>>>>>>> 57b52e3a

    def add_atom(self, idx=None, coord=np.array([0.0, 0.0,0.0], dtype='float'),
            element=None, charge=0.0, atom_type=None, pdbinfo=None,
            ignore=False, chiral=False, overwrite=False):
        """ function to add all atom information at once;
            every property is optional
        """
        if idx is None:
            idx = len(self.coord)
        if idx in self.coord and not overwrite:
            print("ADD_ATOM> Error: the idx [%d] is already occupied (use 'overwrite' to force)")
            return False
        self.set_coord(idx, coord)
        self.set_charge(idx, charge)
        self.set_element(idx, element)
        self.set_atom_type(idx, atom_type)
        self.set_pdbinfo(idx, pdbinfo)
        self.set_chiral(idx, chiral)
        self.set_ignore(idx, ignore)
        self.graph.setdefault(idx, [])
        return idx

    def del_atom(self, idx):
        """ remove an atom and update all data associate with it """
        pass
        # coords
        # charge
        # element
        # type
        # neighbor graph
        # chiral
        # ignore
        # update bonds bonds (using the neighbor graph)
        # If pseudo-atom, update other information, too


    # pseudo-atoms
    def add_pseudo(self, coord=np.array([0.0,0.0,0.0], dtype='float'), charge=0.0,
            anchor_list=None, atom_type=None, rotatable=False,
            pdbinfo=None, directional_vectors=None, ignore=False, chira0=False, overwrite=False):
        """ add a new pseudoatom
            multiple bonds can be specified in "anchor_list" to support the centroids of aromatic rings

            if rotatable, makes the anchor atom rotatable to allow the pseudoatom movement
        """
        idx = self.atom_true_count + len(self.atom_pseudo)
        if idx in self.coord and not overwrite:
            print("ADD_PSEUDO> Error: the idx [%d] is already occupied (use 'overwrite' to force)")
            return False
        self.atom_pseudo.append(idx)
        # add the pseudoatom information to the atoms
        self.add_atom(idx=idx, coord=coord,
                element=0,
                charge=charge,
                atom_type=atom_type,
                pdbinfo=pdbinfo,
                ignore=ignore,
                overwrite=overwrite)
        # anchor atoms
        if not anchor_list is None:
            for anchor in anchor_list:
                self.add_bond(idx, anchor, order=0, rotatable=rotatable)
        # directional vectors
        if not directional_vectors is None:
            self.add_interaction_vector(idx, directional_vectors)
        return idx

    def add_bond(self, idx1, idx2, order=0, rotatable=False):

        if not idx2 in self.graph[idx1]:
            self.graph[idx1].append(idx2)
        if not idx1 in self.graph[idx2]:
            self.graph[idx2].append(idx1)
        self.set_bond(idx1, idx2, order, rotatable)

    def set_atom_type(self, idx, atom_type):
        """ set the atom type for atom index
        atom_type : int or str?
        return: void
        """
        self.atom_type[idx] = atom_type

    def get_atom_type(self, idx):
        """ return the atom type for atom index in the lookup table
        idx : int
        return: str
        """
        return self.atom_type[idx]

    # ignore flag
    def set_ignore(self, idx, state):
        """ set the ignore flag (bool) for the atom
        (used formerged hydrogen)
        idx: int
        state: bool
        """
        self.atom_ignore[idx] = state

    # charge
    def get_charge(self, idx):
        """ return partial charge for atom index
        idx: int

        """
        return self.charge[idx]

    def set_charge(self, idx, charge):
        """ set partial charge"""
        self.charge[idx] = charge

    def get_coord(self, idx):
        """ return coordinates of atom index"""
        return self.coord[idx]

    def set_coord(self, idx, coord):
        """ define coordinates of atom index"""
        self.coord[idx] = coord

    def get_neigh(self, idx):
        """ return atoms connected to atom index"""
        return self.graph[idx]

    def set_chiral(self, idx, chiral):
        """ set chiral flag for atom """
        self.chiral[idx] = chiral

    def get_chiral(self, idx):
        """ get chiral flag for atom """
        return self.chiral[idx]

    def get_ignore(self, idx):
        """ return if the atom is ignored"""
        return bool(self.atom_ignore[idx])

    def is_aromatic(self, idx):
        """ check if atom is aromatic """
        for r in self.rings_aromatic:
            if idx in r:
                return True
        return False

    def set_element(self, idx, elem_num):
        """ set the atomic number of the atom idx"""
        self.element[idx] = elem_num

    def get_element(self, idx):
        """ return the atomic number of the atom idx"""
        return self.element[idx]

    # def get_atom_ring_count(self, idx):
    #     """ return the number of rings to which this atom belongs"""
    #     # FIXME this should be replaced by self.get_atom_rings()
    #     return len(self.atom_to_ring_id[idx])

    def get_atom_rings(self, idx):
        # FIXME this should replace self.get_atom_ring_count()
        """ return the list of rings to which the atom idx belongs"""
        if idx in self.atom_to_ring_id:
            return self.atom_to_ring_id[idx]
        return []

    def get_atom_indices(self, true_atoms_only=False):
        """ return the indices of the atoms registered in the setup
            if 'true_atoms_only' are requested, then pseudoatoms are ignored
        """
        indices = list(self.coord.keys())
        if true_atoms_only:
            return [ x for x in indices if not x in self.atom_pseudo ]
        return indices

    # interaction vectors
    def add_interaction_vector(self, idx, vector_list):
        """ add vector list to list of directional interaction vectors for atom idx"""
        if not idx in self.interaction_vector:
            self.interaction_vector[idx] = []
        for vec in vector_list:
            self.interaction_vector[idx].append(vec)

    # TODO evaluate if useful
    def _get_attrib(self, idx, attrib, default=None):
        """ generic function to provide a default for retrieving properties and returning standard values """
        return getattr(self, attrib).get(idx, default)

    def get_interaction_vector(self, idx):
        """ get list of directional interaction vectors for atom idx"""
        return self.interaction_vector[idx]

    def del_interaction_vector(self, idx):
        """ delete list of directional interaction vectors for atom idx"""
        del self.interaction_vector[idx]

    def set_pdbinfo(self, idx, data):
        """ add PDB data (resname/num, atom name, etc.) to the atom """
        self.pdbinfo[idx] = data

    def get_pdbinfo(self, idx):
        """ retrieve PDB data (resname/num, atom name, etc.) to the atom """
        return self.pdbinfo[idx]

    def set_bond(self, idx1, idx2, order=0, rotatable=False):
        """ populate bond lookup table with properties
            bonds are identified by any tuple of atom indices
            the function generates the canonical bond id

            order      : int
            rotatable  : bool
        """
        bond_id = self.get_bond_id(idx1, idx2)
        self.bond[bond_id] = {
            'bond_order': order,
            'rotatable': rotatable,
        }

    def del_bond(self, idx1, idx2):
        """ remove a bond from the lookup table """
        bond_id = self.get_bond_id(idx1, idx2)
        del self.bond[bond_id]
        self.graph[idx1].remove(idx2)
        # TODO check if we want to delete nodes that have no connections (we might want to keep them)
        if not self.graph[idx1]:
            del self.graph[idx1]
        self.graph[idx2].remove(idx1)
        if not self.graph[idx2]:
            del self.graph[idx2]

    def get_bond(self, idx1, idx2):
        """ return properties of a bond in the lookup table
            if the bond does not exist, None is returned

            idx1, idx2 : int

            return: dict or voidko
        """
        bond_idx = self.get_bond_id(idx1, idx2)
        try:
            return self.bond[bond_idx]
        except IndexError:
            return None

    @staticmethod
    def get_bond_id(idx1, idx2):
        """ used to generate canonical bond id from a pair of nodes in the graph"""
        idx_min = min(idx1, idx2)
        idx_max = max(idx1, idx2)
        return (idx_min, idx_max)

    # replaced by
    # def ring_atom_to_ring(self, arg):
    #     return self.atom_to_ring_id[arg]

    def get_bonds_in_ring(self, ring):
        """ input: 'ring' (list of atom indices)
            returns list of bonds in ring, each bond is a pair of atom indices
        """
        n = len(ring)
        bonds = []
        for i in range(n):
            bond = (ring[i], ring[(i+1) % n])
            bond = (min(bond), max(bond))
            bonds.append(bond)
        return bonds

    def walk_recursive(self, idx, collected=None, exclude=None):
        """ walk molecular graph and return subgraphs that are bond-connected"""
        if collected is None:
            collected = []
        if exclude is None:
            exclude = []
        for neigh in self.get_neigh(idx):
            if neigh in exclude:
                continue
            collected.append(neigh)
            exclude.append(neigh)
            self.walk_recursive(neigh, collected, exclude)
        return collected

    def copy_attributes_from(self, template):
        """ copy attributes to duplicate the template setup
        NOTE: the molecule will always keep the original setup (i.e., template)"""
        # TODO enable some kind of plugin system here too, to allow other objects to
        # add attributes?
        # TODO although, this would make the setup more fragile-> better have attributes
        # explicitely added here, and that's it
        for attr in self.attributes_to_copy:
            attr_copy = deepcopy(getattr(template, attr))
            setattr(self, attr, attr_copy)
        # TODO possible BUG? the molecule is shared by the different setups
        #      if one of them alters the molecule, properties will not be the same
        self.mol = template.mol

    def merge_terminal_atoms(self, indices):
        """for merging hydrogens, but will merge any atom or pseudo atom
            that is bonded to only one other atom"""

        for index in indices:
            if len(self.graph[index]) != 1:
                msg = "Atempted to merge atom %d with %d neighbors. "
                msg += "Only atoms with one neighbor can be merged."
                msg = msg % (index + 1, len(self.graph[index]))
                raise RuntimeError(msg)
            neighbor_index = self.graph[index][0]
            self.charge[neighbor_index] += self.get_charge(index)
            self.charge[index] = 0.0
            self.set_ignore(index, True)
            
    def has_implicit_hydrogens(self):
        raise NotImplementedError("This method must be overloaded by inheriting class")

    def init_atom(self):
        """ iterate through molecule atoms and build the atoms table """
        raise NotImplementedError("This method must be overloaded by inheriting class")

    def perceive_rings(self, keep_chorded_rings, keep_equivalent_rings):
        """ populate the rings and aromatic rings tableshe atoms table:
        self.rings_aromatics : list
            contains the list of ring_id items that are aromatic
        self.rings: dict
            store information about rings, like if they have corners that can
            be flipped and the graph of atoms that belong to them:

                self.rings[ring_id] = {
                                'corner_flip': False
                                'graph': {}
                                }

            The atom is built using the `walk_recursive` method
        self.ring_atom_to_ring_id: dict
            mapping of each atom belonginig to the ring: atom_idx -> ring_id
        """

        def isRingAromatic(ring_atom_indices):
            for atom_idx1, atom_idx2 in self.get_bonds_in_ring(ring_atom_indices):
                bond = self.mol.GetBondBetweenAtoms(atom_idx1, atom_idx2)
                if not bond.GetIsAromatic():
                    return False
            return True

        hjk_ring_detection = utils.HJKRingDetection(self.graph) 
        rings = hjk_ring_detection.scan(keep_chorded_rings, keep_equivalent_rings) # list of tuples of atom indices
        for ring_atom_idxs in rings:
            if isRingAromatic(ring_atom_idxs):
                self.rings_aromatic.append(ring_atom_idxs)
            self.rings[ring_atom_idxs] = {'corner_flip':False}
            graph = {}
            for atom_idx in ring_atom_idxs:
                self.atom_to_ring_id[atom_idx].append(ring_atom_idxs)
                # graph of atoms affected by potential ring movements
                graph[atom_idx] = self.walk_recursive(atom_idx, collected=[], exclude=list(ring_atom_idxs))
            self.rings[ring_atom_idxs]['graph'] = graph

    def add_dihedral_interaction(self, fourier_series):
        """ """
        index = 0
        for existing_fs in self.dihedral_interactions:
            if self.are_fourier_series_identical(existing_fs, fourier_series):
                return index
            index += 1
        safe_copy = json.loads(json.dumps(fourier_series))
        self.dihedral_interactions.append(safe_copy)
        return index

    @staticmethod
    def are_fourier_series_identical(fs1, fs2):
        index_by_periodicity1 = {fs1[index]["periodicity"]: index for index in range(len(fs1))}
        index_by_periodicity2 = {fs2[index]["periodicity"]: index for index in range(len(fs2))}
        if index_by_periodicity1 != index_by_periodicity2:
            return False
        for periodicity in index_by_periodicity1:
            index1 = index_by_periodicity1[periodicity]
            index2 = index_by_periodicity2[periodicity]
            for key in ["k", "phase", "periodicity"]:
                if fs1[index1][key] != fs2[index2][key]:
                    return False
        return True

    def init_bond(self):
        """ iterate through molecule bonds and build the bond table (id, table)
            CALCULATE
                bond_order: int
                    0       : pseudo-bond (for pseudoatoms)
                    1,2,3   : single-triple bond
                    5       : aromatic
                    999     : rigid

                if bond is in ring (both start and end atom indices in the bond are in the same ring)

            SETUP OPERATION
                Setup.add_bond(idx1, idx2, order, rotatable)
        """
        raise NotImplementedError("This method must be overloaded by inheriting class")

    def get_mol_name(self):
        raise NotImplementedError("This method must be overloaded by inheriting class")

    def find_pattern(self, smarts):
        raise NotImplementedError("This method must be overloaded by inheriting class")

    def get_smiles_and_order(self):
        raise NotImplementedError("This method must be overloaded by inheriting class")

<<<<<<< HEAD
    def write_xyz_string(self):
        n = len(self.element)
        string = "%d\n\n" % n
        for index in range(n):
            if index < self.atom_true_count:
                element = utils.mini_periodic_table[self.element[index]]
            else:
                element = "Ne"
            x, y, z = self.coord[index]
            string += "%3s %12.6f %12.6f %12.6f\n" % (element, x, y, z)
        return string
            
=======
    def show(self):
        tot_charge = 0
>>>>>>> 57b52e3a

        print("Molecule setup\n")
        print("==============[ ATOMS ]===================================================")
        print("idx  |          coords            | charge |ign| atype    | connections")
        print("-----+----------------------------+--------+---+----------+--------------- . . . ")
        for k, v in list(self.coord.items()):
            print("% 4d | % 8.3f % 8.3f % 8.3f | % 1.3f | %d" % (k, v[0], v[1], v[2],
                  self.charge[k], self.atom_ignore[k]),
                  "| % -8s |" % self.atom_type[k],
                  self.graph[k])
            tot_charge += self.charge[k]
        print("-----+----------------------------+--------+---+----------+--------------- . . . ")
        print("  TOT CHARGE: %3.3f" % tot_charge)

        print("\n======[ DIRECTIONAL VECTORS ]==========")
        for k, v in list(self.coord.items()):
            if k in self.interaction_vector:
                print("% 4d " % k, self.atom_type[k], end=' ')

        print("\n==============[ BONDS ]================")
        # For sanity users, we won't show those keys for now
        keys_to_not_show = ['bond_order', 'type']
        for k, v in list(self.bond.items()):
            t = ', '.join('%s: %s' % (i, j) for i, j in v.items() if not i in keys_to_not_show)
            print("% 8s - " % str(k), t)

        # _macrocycle_typer.show_macrocycle_scores(self)

        print('')

<<<<<<< HEAD
    def __init__(self, keep_chorded_rings=False, keep_equivalent_rings=False,
                 assign_charges=True, template=None):
        super().__init__(
            keep_chorded_rings,
            keep_equivalent_rings,
            assign_charges,
            template)
=======


class RDKitMoleculeSetup(MoleculeSetup):

    @classmethod
    def from_mol(cls, mol, keep_chorded_rings=False, keep_equivalent_rings=False,
                 assign_charges=True, conformer_id=-1):
        if mol.GetNumConformers() == 0: 
            raise ValueError("RDKit molecule does not have a conformer. Need 3D coordinates.")
        rdkit_conformer = mol.GetConformer(conformer_id) 
        if not rdkit_conformer.Is3D():
            warnings.warn("RDKit molecule not labeled as 3D. This warning won't show again.")
            RDKitMoleculeSetup.warned_not3D = True
        if mol.GetNumConformers() > 1 and conformer_id == -1:
            msg = "RDKit molecule has multiple conformers. Considering only the first one." 
            print(msg, file=sys.stderr)
        molsetup = cls()
        molsetup.mol = mol
        molsetup.atom_true_count = molsetup.get_num_mol_atoms()
        molsetup.name = molsetup.get_mol_name()
        coords = rdkit_conformer.GetPositions()
        molsetup.init_atom(assign_charges, coords)
        molsetup.perceive_rings(keep_chorded_rings, keep_equivalent_rings)
        molsetup.init_bond()
        return molsetup
>>>>>>> 57b52e3a

    @classmethod
    def from_mol(cls, mol, keep_chorded_rings=False, keep_equivalent_rings=False,
                 assign_charges=True):
        nr_conformers = mol.GetNumConformers()
        if nr_conformers == 0: 
            raise ValueError("RDKit molecule does not have a conformer. Need 3D coordinates.")
        elif nr_conformers > 1:
            msg = "RDKit molecule has multiple conformers. Considering only the first one." 
            warnings.warn(msg) 
        return super().from_mol(mol, keep_chorded_rings, keep_equivalent_rings, assign_charges)

    def get_smiles_and_order(self):
        """
            return the SMILES after Chem.RemoveHs()
            and the mapping between atom indices in smiles and self.mol
        """

        # 3D SDF files written by other toolkits (OEChem, ChemAxon)
        # seem to not include the chiral flag in the bonds block, only in
        # the atoms block. RDKit ignores the atoms chiral flag as per the
        # spec. When reading SDF (e.g. from PubChem/PDB),
        # we may need to have RDKit assign stereo from coordinates, see:
        # https://sourceforge.net/p/rdkit/mailman/message/34399371/
        mol_noH = Chem.RemoveHs(self.mol) # imines (=NH) may become chiral
        # stereo imines [H]/N=C keep [H] after RemoveHs()
        # H isotopes also kept after RemoveHs()
        atomic_num_mol_noH = [atom.GetAtomicNum() for atom in mol_noH.GetAtoms()]
        noH_to_H = []
        parents_of_hs = {}
        for (index, atom) in enumerate(self.mol.GetAtoms()):
            if atom.GetAtomicNum() == 1: continue
            for i in range(len(noH_to_H), len(atomic_num_mol_noH)):
                if atomic_num_mol_noH[i] > 1:
                    break
                h_atom = mol_noH.GetAtomWithIdx(len(noH_to_H))
                assert(h_atom.GetAtomicNum() == 1)
                neighbors = h_atom.GetNeighbors()
                assert(len(neighbors) == 1)
                parents_of_hs[len(noH_to_H)] = neighbors[0].GetIdx()
                noH_to_H.append('H')
            noH_to_H.append(index)
        extra_hydrogens = len(atomic_num_mol_noH) - len(noH_to_H)
        if extra_hydrogens > 0:
            assert(set(atomic_num_mol_noH[len(noH_to_H):]) == {1})
        for i in range(extra_hydrogens):
            h_atom = mol_noH.GetAtomWithIdx(len(noH_to_H))
            assert(h_atom.GetAtomicNum() == 1)
            neighbors = h_atom.GetNeighbors()
            assert(len(neighbors) == 1)
            parents_of_hs[len(noH_to_H)] = neighbors[0].GetIdx()
            noH_to_H.append('H')

        # noH_to_H has the same length as the number of atoms in mol_noH
        # and each value is:
        #    - the index of the corresponding atom in mol, if value is integer
        #    - an hydrogen, if value is "H"
        # now, we need to replace those "H" with integers
        # "H" occur with stereo imine (e.g. [H]/N=C) and heavy Hs (e.g. [2H])
        hs_by_parent = {}
        for hidx, pidx in parents_of_hs.items():
            hs_by_parent.setdefault(pidx, [])
            hs_by_parent[pidx].append(hidx)
        for pidx, hidxs in hs_by_parent.items():
            siblings_of_h = [atom for atom in self.mol.GetAtomWithIdx(noH_to_H[pidx]).GetNeighbors() if atom.GetAtomicNum() == 1]
            sortidx = [i for i, j in sorted(list(enumerate(siblings_of_h)), key=lambda x: x[1].GetIdx())]
            if len(hidxs) == len(siblings_of_h):  
                # This is the easy case, just map H to each other in the order they appear
                for i, hidx in enumerate(hidxs):
                    noH_to_H[hidx] = siblings_of_h[sortidx[i]].GetIdx()
            elif len(hidxs) < len(siblings_of_h):
                # check hydrogen isotopes
                sibling_isotopes = [siblings_of_h[sortidx[i]].GetIsotope() for i in range(len(siblings_of_h))]
                molnoH_isotopes = [mol_noH.GetAtomWithIdx(hidx) for hidx in hidxs]
                matches = []
                for i, sibling_isotope in enumerate(sibling_isotopes):
                    for hidx in hidxs[len(matches):]:
                        if mol_noH.GetAtomWithIdx(hidx).GetIsotope() == sibling_isotope:
                            matches.append(i)
                            break
                if len(matches) != len(hidxs):
                    raise RuntimeError("Number of matched isotopes %d differs from query Hs: %d" % (len(matched), len(hidxs)))
                for hidx, i in zip(hidxs, matches):
                    noH_to_H[hidx] = siblings_of_h[sortidx[i]].GetIdx()
            else:
                raise RuntimeError("nr of Hs in mol_noH bonded to an atom exceeds nr of Hs in self.mol")

        smiles = Chem.MolToSmiles(mol_noH)
        order_string = mol_noH.GetProp("_smilesAtomOutputOrder")
        order_string = order_string.replace(',]', ']') # remove trailing comma
        order = json.loads(order_string) # mol_noH to smiles
        order = list(np.argsort(order))
        order = {noH_to_H[i]: order[i]+1 for i in range(len(order))} # 1-index
        return smiles, order

    def find_pattern(self, smarts):
        p = Chem.MolFromSmarts(smarts)
        return self.mol.GetSubstructMatches(p)

    def get_mol_name(self):
        if self.mol.HasProp("_Name"):
            return self.mol.GetProp("_Name")
        else:
            return None

    def get_num_mol_atoms(self):
        return self.mol.GetNumAtoms()

    def get_equivalent_atoms(self):
       return list(Chem.CanonicalRankAtoms(self.mol, breakTies=False))

    def init_atom(self, assign_charges, coords):
        """ initialize the atom table information """
        # extract/generate charges
        if assign_charges:
            copy_mol = Chem.Mol(self.mol)
            for atom in copy_mol.GetAtoms():
                if atom.GetAtomicNum() == 34:
                    atom.SetAtomicNum(16)
            rdPartialCharges.ComputeGasteigerCharges(copy_mol)
            charges = [a.GetDoubleProp('_GasteigerCharge') for a in copy_mol.GetAtoms()]
        else:
            charges = [0.0] * self.mol.GetNumAtoms()
        # perceive chirality
        # TODO check consistency for chiral model between OB and RDKit
        chiral_info = {}
        for data in Chem.FindMolChiralCenters(self.mol, includeUnassigned=True):
            chiral_info[data[0]] = data[1]
        # register atom
        for a in self.mol.GetAtoms():
            idx = a.GetIdx()
            chiral = False
            if idx in chiral_info:
                chiral = chiral_info[idx]
            self.add_atom(idx,
                    coord=coords[idx],
                    element=a.GetAtomicNum(),
                    charge=charges[idx],
                    atom_type=None,
                    pdbinfo = rdkitutils.getPdbInfoNoNull(a),
                    chiral=False,
                    ignore=False)

    def init_bond(self):
        """ initialize bond information """
        for b in self.mol.GetBonds():
            idx1 = b.GetBeginAtomIdx()
            idx2 = b.GetEndAtomIdx()
            bond_order = int(b.GetBondType())
            # fix the RDKit aromatic type (FIXME)
            if bond_order == 12: # aromatic
                bond_order = 5
            if bond_order == 1:
                rotatable = True
            else:
                rotatable = False
            self.add_bond(idx1, idx2, order=bond_order, rotatable=rotatable)

    def copy(self):
        """ return a copy of the current setup"""
<<<<<<< HEAD
        return RDKitMoleculeSetup(template=self)
=======
        newsetup = RDKitMoleculeSetup()
        for key, value in self.__dict__.items():
            if key != "mol":
                newsetup.__dict__[key] = deepcopy(value)
        newsetup.mol = Chem.Mol(self.mol) # not sure how deep of a copy this is
        return newsetup
>>>>>>> 57b52e3a

    def has_implicit_hydrogens(self):
        # based on needsHs from RDKit's AddHs.cpp
        for atom in self.mol.GetAtoms():
            nr_H_neighbors = 0
            for neighbor in atom.GetNeighbors():
                nr_H_neighbors += int(neighbor.GetAtomicNum() == 1)
            if atom.GetTotalNumHs(includeNeighbors=False) > nr_H_neighbors:
                return True
        return False


class OBMoleculeSetup(MoleculeSetup):

    def get_mol_name(self):
        return self.mol.GetTitle()

    def find_pattern(self, smarts):
        obsmarts = ob.OBSmartsPattern()
        obsmarts.Init(smarts)
        found = obsmarts.Match(self.mol)
        output = []
        if found:
            for x in obsmarts.GetUMapList():
                output.append([y-1 for y in x])
        return output

    def get_num_mol_atoms(self):
        return self.mol.NumAtoms()

    def get_equivalent_atoms(self):
        raise NotImplementedError 
    
    def init_atom(self, assign_charges):
        """initialize atom data table"""
        for a in ob.OBMolAtomIter(self.mol):
            partial_charge = a.GetPartialCharge() * float(assign_charges)
            self.add_atom(a.GetIdx() - 1,
                    coord=np.asarray(obutils.getAtomCoords(a), dtype='float'),
                    element=a.GetAtomicNum(),
                    charge=partial_charge,
                    atom_type=None,
                    pdbinfo = obutils.getPdbInfoNoNull(a),
                    ignore=False, chiral=a.IsChiral())
            # TODO check consistency for chiral model between OB and RDKit

    def init_bond(self):
        """initialize bond data table"""
        for b in ob.OBMolBondIter(self.mol):
            idx1 = b.GetBeginAtomIdx() - 1
            idx2 = b.GetEndAtomIdx() - 1
            bond_order = b.GetBondOrder()
            if b.IsAromatic():
                bond_order = 5
            self.add_bond(idx1, idx2, order=bond_order)

    def copy(self):
        """ return a copy of the current setup"""
        return OBMoleculeSetup(template=self)<|MERGE_RESOLUTION|>--- conflicted
+++ resolved
@@ -27,12 +27,6 @@
 else:
     _has_openbabel = True
 
-<<<<<<< HEAD
-
-# based on the assumption we are using OpenBabel
-=======
->>>>>>> 57b52e3a
-
 # TODO modify so that there are no more dictionaries and only list/arrays (fix me)
 # methods like add_x,del_x,get_x will deal with indexing (fix me)
 # the goal is to remove dictionaries (fix me)
@@ -56,47 +50,9 @@
             - data storage
             - SMARTS matcher for all atom typers
     """
-<<<<<<< HEAD
-    # possibly useless here
-    attributes_to_copy = [
-        "mol",
-        "atom_pseudo",
-        "atom_ignore",
-        "atom_type",
-        "atom_params",
-        "dihedral_interactions",
-        "dihedral_partaking_atoms",
-        "dihedral_labels",
-        "atom_true_count",
-        "element",
-        "coord",
-        "charge",
-        "pdbinfo",
-        "chiral",
-        "graph",
-        "bond",
-        "interaction_vector",
-        "rings",
-        "rings_aromatic",
-        "atom_to_ring_id",
-        "flexibility_model",
-        "ring_closure_info",
-        'history',
-        'name',
-        ]
-
-    def __init__(self, keep_chorded_rings=False, keep_equivalent_rings=False,
-                 assign_charges=True, template=None):
-        """initialize a molecule template, either from scratch (template is None)
-            or by using an existing setup (template is an instance of MoleculeSetup
-        """
-
-        self.mol = None
-=======
 
     def __init__(self):
 
->>>>>>> 57b52e3a
         self.atom_pseudo = []
         self.coord = OrderedDict()  # FIXME all OrderedDict shuold be converted to lists?
         self.charge = OrderedDict()
@@ -124,13 +80,11 @@
         self.atom_to_ring_id = defaultdict(list)
         self.ring_corners = {}  # used to store corner flexibility
         self.name = None
-<<<<<<< HEAD
-        # this could be used to keep track of transformations? (corner flipping)
-        self.history = []
-        if template is not None:
-            if not isinstance(template, MoleculeSetup):
-                raise TypeError('FATAL: template must be an instance of MoleculeSetup')
-            self.copy_attributes_from(template)
+
+    def copy(self):
+        newsetup = MoleculeSetup()
+        newsetup.__dict__ = deepcopy(self.__dict__)
+        return newsetup
 
     @classmethod
     def from_mol(cls, mol, keep_chorded_rings=False, keep_equivalent_rings=False,
@@ -253,14 +207,6 @@
 
         return molsetup 
 
-=======
-
-    def copy(self):
-        newsetup = MoleculeSetup()
-        newsetup.__dict__ = deepcopy(self.__dict__)
-        return newsetup
->>>>>>> 57b52e3a
-
     def add_atom(self, idx=None, coord=np.array([0.0, 0.0,0.0], dtype='float'),
             element=None, charge=0.0, atom_type=None, pdbinfo=None,
             ignore=False, chiral=False, overwrite=False):
@@ -660,7 +606,6 @@
     def get_smiles_and_order(self):
         raise NotImplementedError("This method must be overloaded by inheriting class")
 
-<<<<<<< HEAD
     def write_xyz_string(self):
         n = len(self.element)
         string = "%d\n\n" % n
@@ -673,10 +618,8 @@
             string += "%3s %12.6f %12.6f %12.6f\n" % (element, x, y, z)
         return string
             
-=======
     def show(self):
         tot_charge = 0
->>>>>>> 57b52e3a
 
         print("Molecule setup\n")
         print("==============[ ATOMS ]===================================================")
@@ -706,17 +649,6 @@
         # _macrocycle_typer.show_macrocycle_scores(self)
 
         print('')
-
-<<<<<<< HEAD
-    def __init__(self, keep_chorded_rings=False, keep_equivalent_rings=False,
-                 assign_charges=True, template=None):
-        super().__init__(
-            keep_chorded_rings,
-            keep_equivalent_rings,
-            assign_charges,
-            template)
-=======
-
 
 class RDKitMoleculeSetup(MoleculeSetup):
 
@@ -741,18 +673,7 @@
         molsetup.perceive_rings(keep_chorded_rings, keep_equivalent_rings)
         molsetup.init_bond()
         return molsetup
->>>>>>> 57b52e3a
-
-    @classmethod
-    def from_mol(cls, mol, keep_chorded_rings=False, keep_equivalent_rings=False,
-                 assign_charges=True):
-        nr_conformers = mol.GetNumConformers()
-        if nr_conformers == 0: 
-            raise ValueError("RDKit molecule does not have a conformer. Need 3D coordinates.")
-        elif nr_conformers > 1:
-            msg = "RDKit molecule has multiple conformers. Considering only the first one." 
-            warnings.warn(msg) 
-        return super().from_mol(mol, keep_chorded_rings, keep_equivalent_rings, assign_charges)
+
 
     def get_smiles_and_order(self):
         """
@@ -902,16 +823,12 @@
 
     def copy(self):
         """ return a copy of the current setup"""
-<<<<<<< HEAD
-        return RDKitMoleculeSetup(template=self)
-=======
         newsetup = RDKitMoleculeSetup()
         for key, value in self.__dict__.items():
             if key != "mol":
                 newsetup.__dict__[key] = deepcopy(value)
         newsetup.mol = Chem.Mol(self.mol) # not sure how deep of a copy this is
         return newsetup
->>>>>>> 57b52e3a
 
     def has_implicit_hydrogens(self):
         # based on needsHs from RDKit's AddHs.cpp
