#!/usr/bin/env python
# -*- coding: utf-8 -*-
#
# Meeko preparation
#

from inspect import signature
import json
import os
import pathlib
import sys
from collections import OrderedDict
import warnings

from rdkit import Chem

from .molsetup import OBMoleculeSetup
from .molsetup import RDKitMoleculeSetup
from .atomtyper import AtomTyper
from .bondtyper import BondTyperLegacy
from .hydrate import HydrateMoleculeLegacy
from .macrocycle import FlexMacrocycle
from .flexibility import FlexibilityBuilder
from .writer import PDBQTWriterLegacy
from .reactive import assign_reactive_types

pkg_dir = pathlib.Path(__file__).parents[0]
with open(pkg_dir / "data" / "ad4_types.json") as f:
    default_ad4_types = json.load(f)
# the above is controversial, see
# https://stackoverflow.com/questions/6028000/how-to-read-a-static-file-from-inside-a-python-package

try:
    from openbabel import openbabel as ob
except ImportError:
    _has_openbabel = False
else:
    _has_openbabel = True

# DeprecationWarning is not displayed by default
warnings.filterwarnings("default", category=DeprecationWarning)

class MoleculePreparation:
    def __init__(self,
            merge_these_atom_types=("H",),
            hydrate=False,
            flexible_amides=False,
            rigid_macrocycles=False,
            min_ring_size=7,
            max_ring_size=33,
            keep_chorded_rings=False,
            keep_equivalent_rings=False,
            double_bond_penalty=50,
            rigidify_bonds_smarts=[],
            rigidify_bonds_indices=[],
            atom_types=None,
            add_atom_types=(),
            offatom_params=None, 
            reactive_smarts=None,
            reactive_smarts_idx=None,
            add_index_map=False,
            remove_smiles=False,
        ):

        self.deprecated_setup_access = None
        self.merge_these_atom_types = merge_these_atom_types
        self.hydrate = hydrate
        self.flexible_amides = flexible_amides
        self.rigid_macrocycles = rigid_macrocycles
        self.min_ring_size = min_ring_size
        self.max_ring_size = max_ring_size
        self.keep_chorded_rings = keep_chorded_rings
        self.keep_equivalent_rings = keep_equivalent_rings
        self.double_bond_penalty = double_bond_penalty
        self.rigidify_bonds_smarts = rigidify_bonds_smarts
        self.rigidify_bonds_indices = rigidify_bonds_indices
        if atom_types is None:
            self.atom_types = json.loads(json.dumps(default_ad4_types))
        else:
            self.atom_types = json.loads(json.dumps(atom_types))
        self.add_atom_types = add_atom_types
        if len(add_atom_types) > 0:
            group_keys = list(self.atom_types.keys())
            if len(group_keys) != 1:
                msg = "add_atom_types is usable only when there is one group of parameters"
                msg += ", but there are %d groups: %s" % (len(keys), str(keys))
                raise RuntimeError(msg)
            key = group_keys[0]
            self.atom_types[key].extend(add_atom_types)

        self.offatom_params = offatom_params
        self.reactive_smarts = reactive_smarts
        self.reactive_smarts_idx = reactive_smarts_idx
        self.add_index_map = add_index_map
        self.remove_smiles = remove_smiles

        self._bond_typer = BondTyperLegacy()
        self._macrocycle_typer = FlexMacrocycle(
                self.min_ring_size, self.max_ring_size, self.double_bond_penalty)
        self._flex_builder = FlexibilityBuilder()
        self._water_builder = HydrateMoleculeLegacy()
        self._classes_setup = {Chem.rdchem.Mol: RDKitMoleculeSetup}
        if _has_openbabel:
            self._classes_setup[ob.OBMol] = OBMoleculeSetup
        if keep_chorded_rings and keep_equivalent_rings==False:
            warnings.warn("keep_equivalent_rings=False ignored because keep_chorded_rings=True", RuntimeWarning)
        if (reactive_smarts is None) != (reactive_smarts_idx is None):
            raise ValueError("reactive_smarts and reactive_smarts_idx require each other")

    @property
    def setup(self):
        msg = "MoleculePreparation.setup is deprecated in Meeko v0.5."
        msg += " MoleculePreparation.prepare() returns a list of MoleculeSetup instances."
        warnings.warn(msg, DeprecationWarning)
        return self.deprecated_setup_access

    @classmethod
    def get_defaults_dict(cls):
        defaults = {}
        sig = signature(cls)
        for key in sig.parameters:
            defaults[key] = sig.parameters[key].default 
        return defaults

    @ classmethod
    def from_config(cls, config):
        expected_keys = cls.get_defaults_dict().keys()
        bad_keys = [k for k in config if k not in expected_keys]
        if len(bad_keys) > 0:
<<<<<<< HEAD
            raise ValueError("expected keys: %s" % expected_keys)
=======
            err_msg = "unexpected keys in MoleculePreparation.from_config():" + os.linesep
            for key in bad_keys:
                err_msg += "  - %s" % key + os.linesep
            raise ValueError(err_msg)
>>>>>>> a37c02b4
        p = cls(**config)
        return p

    def prepare(self,
            mol,
            root_atom_index=None,
            not_terminal_atoms=[],
            delete_ring_bonds=[],
            glue_pseudo_atoms={},
            conformer_id=-1,
        ):
        """ 
        Create molecule setup from RDKit molecule

        Args:
            mol (rdkit.Chem.rdchem.Mol): with explicit hydrogens and 3D coordinates
            root_atom_index (int): to set ROOT of torsion tree instead of searching
            not_terminal_atoms (list): make bonds with terminal atoms rotatable
                                       (e.g. C-Alpha carbon in flexres)
            delete_ring_bonds (list): bonds deleted for macrocycle flexibility
                                      each bond is a tuple of two ints (atom 0-indices)
            glue_pseudo_atoms (dict): keys are parent atom indices, values are (x, y, z)
        """
        mol_type = type(mol)
        if not mol_type in self._classes_setup:
            raise TypeError("Molecule is not an instance of supported types: %s" % type(mol))
        setup_class = self._classes_setup[mol_type]
        setup = setup_class.from_mol(mol,
            keep_chorded_rings=self.keep_chorded_rings,
            keep_equivalent_rings=self.keep_equivalent_rings,
            conformer_id=conformer_id,
            )

        self.check_external_ring_break(setup, delete_ring_bonds, glue_pseudo_atoms)

        # 1.  assign atom types
        AtomTyper.type_everything(setup, self.atom_types, self.offatom_params)

        # merge hydrogens (or any terminal atoms)
        indices = set()
        for atype_to_merge in self.merge_these_atom_types:
            for index, atype in setup.atom_type.items():
                if atype == atype_to_merge:
                    indices.add(index)
        setup.merge_terminal_atoms(indices)

        # 3.  assign bond types by using SMARTS...
        #     - bonds should be typed even in rings (but set as non-rotatable)
        #     - if macrocycle is selected, they will be enabled (so they must be typed already!)
        self._bond_typer(setup, self.flexible_amides, self.rigidify_bonds_smarts, self.rigidify_bonds_indices, not_terminal_atoms)
        # 4 . hydrate molecule
        if self.hydrate:
            self._water_builder.hydrate(setup)
        # 5.  break macrocycles into open/linear form
        if self.rigid_macrocycles:
            break_combo_data = None
            bonds_in_rigid_rings = None # not true, but this is only needed when breaking macrocycles
        else:
            break_combo_data, bonds_in_rigid_rings = self._macrocycle_typer.search_macrocycle(setup, delete_ring_bonds)

        # 6.  build flexibility...
        # 6.1 if macrocycles typed:
        #     - walk the setup graph by skipping proposed closures
        #       and score resulting flex_trees basing on the lenght
        #       of the branches generated
        #     - actually break the best closure bond (THIS CHANGES SOME ATOM TYPES)
        # 6.2  - walk the graph and build the flextree
        # 7.  but disable all bonds that are in rings and not
        #     in flexible macrocycles
        # TODO restore legacy AD types for PDBQT
        #self._atom_typer.set_param_legacy(mol)

        setup = self._flex_builder(setup,
                                   root_atom_index=root_atom_index,
                                   break_combo_data=break_combo_data,
                                   bonds_in_rigid_rings=bonds_in_rigid_rings,
                                   glue_pseudo_atoms=glue_pseudo_atoms,
        )

        if self.reactive_smarts is None:
            setups = [setup]
        else:
            reactive_types_dicts = assign_reactive_types(
                    setup,
                    self.reactive_smarts,
                    self.reactive_smarts_idx,
            )
            setups = []
            for r in reactive_types_dicts:
                new_setup = setup.copy()
                new_setup.atom_type = r
                setups.append(new_setup)

        self.deprecated_setup_access = setups[0] # for a gentle introduction of the new API
        return setups


    @staticmethod
    def check_external_ring_break(molsetup, break_ring_bonds, glue_pseudo_atoms):
        for (index1, index2) in break_ring_bonds:
            has_bond = molsetup.get_bond_id(index1, index2) in molsetup.bond
            if not has_bond:
                raise ValueError("bond (%d, %d) not in molsetup" % (index1, index2))
            for index in (index1, index2):
                if index not in glue_pseudo_atoms:
                    raise ValueError("missing glue pseudo for atom %d" % index) 
                xyz = glue_pseudo_atoms[index]
                if len(xyz) != 3:
                    raise ValueError("expected 3 coordinates (got %d) for glue pseudo of atom %d" % (len(xyz), index)) 


    def write_pdbqt_string(self, add_index_map=None, remove_smiles=None):
        msg = "MoleculePreparation.write_pdbqt_string() is deprecated in Meeko v0.5."
        msg += " Pass the MoleculeSetup instance to PDBQTWriterLegacy.write_string()."
        msg += " MoleculePreparation.prepare() returns a list of MoleculeSetup instances."
        warnings.warn(msg, DeprecationWarning)
        pdbqt_string, is_ok, err_msg = PDBQTWriterLegacy.write_string(self.setup)
        if not is_ok:
            msg = 'Cannot generate PDBQT, error from PDBQTWriterLegacy:' + os.linesep
            msg += err_msg
            raise RuntimeError(msg)
        return pdbqt_string


    def write_pdbqt_file(self, pdbqt_filename, add_index_map=None, remove_smiles=None):
        warnings.warn("MoleculePreparation.write_pdbqt_file() is deprecated since Meeko v0.5", DeprecationWarning)
        with open(pdbqt_filename,'w') as w:
            w.write(self.write_pdbqt_string(add_index_map, remove_smiles))
<|MERGE_RESOLUTION|>--- conflicted
+++ resolved
@@ -53,9 +53,11 @@
             double_bond_penalty=50,
             rigidify_bonds_smarts=[],
             rigidify_bonds_indices=[],
-            atom_types=None,
+            atom_params=None,
             add_atom_types=(),
             offatom_params=None, 
+            charge_model="gasteiger",
+            dihedral_params=None,
             reactive_smarts=None,
             reactive_smarts_idx=None,
             add_index_map=False,
@@ -74,21 +76,23 @@
         self.double_bond_penalty = double_bond_penalty
         self.rigidify_bonds_smarts = rigidify_bonds_smarts
         self.rigidify_bonds_indices = rigidify_bonds_indices
-        if atom_types is None:
-            self.atom_types = json.loads(json.dumps(default_ad4_types))
+        if atom_params is None:
+            self.atom_params = json.loads(json.dumps(default_ad4_types))
         else:
-            self.atom_types = json.loads(json.dumps(atom_types))
+            self.atom_params = json.loads(json.dumps(atom_params))
         self.add_atom_types = add_atom_types
         if len(add_atom_types) > 0:
-            group_keys = list(self.atom_types.keys())
+            group_keys = list(self.atom_params.keys())
             if len(group_keys) != 1:
                 msg = "add_atom_types is usable only when there is one group of parameters"
                 msg += ", but there are %d groups: %s" % (len(keys), str(keys))
                 raise RuntimeError(msg)
             key = group_keys[0]
-            self.atom_types[key].extend(add_atom_types)
+            self.atom_params[key].extend(add_atom_types)
 
         self.offatom_params = offatom_params
+        self.charge_model = charge_model
+        self.dihedral_params = dihedral_params
         self.reactive_smarts = reactive_smarts
         self.reactive_smarts_idx = reactive_smarts_idx
         self.add_index_map = add_index_map
@@ -127,14 +131,10 @@
         expected_keys = cls.get_defaults_dict().keys()
         bad_keys = [k for k in config if k not in expected_keys]
         if len(bad_keys) > 0:
-<<<<<<< HEAD
-            raise ValueError("expected keys: %s" % expected_keys)
-=======
             err_msg = "unexpected keys in MoleculePreparation.from_config():" + os.linesep
             for key in bad_keys:
                 err_msg += "  - %s" % key + os.linesep
             raise ValueError(err_msg)
->>>>>>> a37c02b4
         p = cls(**config)
         return p
 
@@ -170,8 +170,14 @@
 
         self.check_external_ring_break(setup, delete_ring_bonds, glue_pseudo_atoms)
 
-        # 1.  assign atom types
-        AtomTyper.type_everything(setup, self.atom_types, self.offatom_params)
+        # 1.  assign atom params
+        AtomTyper.type_everything(
+            setup,
+            self.atom_params,
+            self.charge_model,
+            self.offatom_params,
+            self.dihedral_params,
+        )
 
         # merge hydrogens (or any terminal atoms)
         indices = set()
