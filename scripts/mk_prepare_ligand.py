#!/usr/bin/env python
# -*- coding: utf-8 -*-
#
#

import argparse
from datetime import datetime
import io
import os
import sys
import json
import tarfile
import warnings

from rdkit import Chem

from meeko import MoleculePreparation
from meeko import rdkitutils
from meeko import PDBQTWriterLegacy

try:
    import prody
    from meeko import CovalentBuilder

    _prody_parsers = {"pdb": prody.parsePDB, "mmcif": prody.parseMMCIF}
    warnings.warn("Prody not available, covalent docking won't work", ImportWarning)
except:
    _has_prody = False
    _prody_parsers = {}
else:
    _has_prody = True

try:
    from meeko import obutils  # fails if openbabel not available
except:
    _has_openbabel = False
else:
    _has_openbabel = True


def cmd_lineparser():
    backend = "rdkit"
    if "--ob_backend" in sys.argv:
        if not _has_openbabel:
            raise ImportError("--ob_backend requires openbabel which is not available")
        backend = "ob"
        sys.argv.remove("--ob_backend")
    conf_parser = argparse.ArgumentParser(
        description=__doc__,
        formatter_class=argparse.RawDescriptionHelpFormatter,
        add_help=False,
    )
    conf_parser.add_argument(
        "-c",
        "--config_file",
        help="configure MoleculePreparation from JSON file. Overriden by command line args.",
    )
    confargs, remaining_argv = conf_parser.parse_known_args()

    config = MoleculePreparation.get_defaults_dict()

    if confargs.config_file is not None:
        with open(confargs.config_file) as f:
            c = json.load(f)
            config.update(c)

    parser = (
        argparse.ArgumentParser()
    )  # parents=[conf_parser]) # parents shows --config_file in help msg
    parser.add_argument(
        "-v",
        "--verbose",
        dest="verbose",
        action="store_true",
        help="print information about molecule setup",
    )

    io_group = parser.add_argument_group("Input/Output")
<<<<<<< HEAD
    io_group.add_argument("-i", "--mol", dest="input_molecule_filename", required=True,
                        action="store", help="molecule file (MOL2, SDF,...)")
    io_group.add_argument("--name_from_prop", help="set molecule name from RDKit/SDF property")
    io_group.add_argument("-o", "--out", dest="output_pdbqt_filename",
                        action="store", help="output pdbqt filename. Single molecule input only.")
    io_group.add_argument("--multimol_outdir", dest="multimol_output_dir",
                        action="store", help="folder to write output pdbqt for multi-mol inputs. Incompatible with -o/--out and -/--.")
    io_group.add_argument("--multimol_prefix", dest="multimol_prefix",
                        action="store", help="replace internal molecule name in multi-molecule input by specified prefix. Incompatible with -o/--out and -/--.")
    io_group.add_argument("-z", "--multimol_targz", action="store_true", help="compress output files in .tar.gz")
    io_group.add_argument("--multimol_targz_size", type=int, default=10000,
                          help="number of PDBQT files per .tar.gz")
    io_group.add_argument('-', '--',  dest='redirect_stdout', action='store_true',
                        help='do not write file, redirect output to STDOUT. Argument -o/--out is ignored. Single molecule input only.')
=======
    io_group.add_argument(
        "-i",
        "--mol",
        dest="input_molecule_filename",
        required=True,
        action="store",
        help="molecule file (MOL2, SDF,...)",
    )
    io_group.add_argument(
        "-o",
        "--out",
        dest="output_pdbqt_filename",
        action="store",
        help="output pdbqt filename. Single molecule input only.",
    )
    io_group.add_argument(
        "--multimol_outdir",
        dest="multimol_output_dir",
        action="store",
        help="folder to write output pdbqt for multi-mol inputs. Incompatible with -o/--out and -/--.",
    )
    io_group.add_argument(
        "--multimol_prefix",
        dest="multimol_prefix",
        action="store",
        help="replace internal molecule name in multi-molecule input by specified prefix. Incompatible with -o/--out and -/--.",
    )
    io_group.add_argument(
        "-",
        "--",
        dest="redirect_stdout",
        action="store_true",
        help="do not write file, redirect output to STDOUT. Argument -o/--out is ignored. Single molecule input only.",
    )
>>>>>>> 2b026f2e


    config_group = parser.add_argument_group("Molecule preparation")
    config_group.add_argument(
        "-c",
        "--config_file",
        help="configure MoleculePreparation from JSON file. Overriden by command line args.",
    )  # parsed above by conf_parser, here for help msg
    config_group.add_argument(
        "--rigid_macrocycles",
        dest="rigid_macrocycles",
        action="store_true",
        help="keep macrocycles rigid in input conformation",
    )
    config_group.add_argument(
        "--macrocycle_allow_A",
        action="store_true",
        help="allow bond break with atom type A, retyped as C",
    )
    config_group.add_argument(
        "--keep_chorded_rings",
        dest="keep_chorded_rings",
        action="store_true",
        help="return all rings from exhaustive perception",
    )
    config_group.add_argument(
        "--keep_equivalent_rings",
        dest="keep_equivalent_rings",
        action="store_true",
        help="equivalent rings have the same size and neighbors",
    )
    config_group.add_argument(
        "--min_ring_size",
        dest="min_ring_size",
        type=int,
        help="min nr of atoms in ring for opening",
    )
    config_group.add_argument(
        "-w",
        "--hydrate",
        dest="hydrate",
        action="store_true",
        help="add water molecules for hydrated docking",
    )
    config_group.add_argument(
        "--merge_these_atom_types",
        dest="merge_these_atom_types",
        nargs="*",
        help='list of atom types to merge, default is "H"',
        default=["H"],
    )
    config_group.add_argument(
        "-r",
        "--rigidify_bonds_smarts",
        dest="rigidify_bonds_smarts",
        action="append",
        help="SMARTS patterns to rigidify bonds",
        metavar="SMARTS",
    )
    config_group.add_argument(
        "-b",
        "--rigidify_bonds_indices",
        dest="rigidify_bonds_indices",
        action="append",
        help="indices of two atoms (in the SMARTS) that define a bond (start at 1)",
        nargs="+",
        type=int,
        metavar="i j",
    )
    config_group.add_argument(
        "-a",
        "--flexible_amides",
        dest="flexible_amides",
        action="store_true",
        help="allow amide bonds to rotate and be non-planar, which is bad",
    )
    config_group.add_argument(
        "-p",
        "--atom_type_smarts",
        dest="atom_type_smarts_json",
        action="store",
        help="SMARTS based atom typing (JSON format)",
    )
    config_group.add_argument(
        "-aa",
        "--add_atom_types",
        dest="add_atom_types_json",
        action="append",
        help="Additional atom types to assign (JSON formated)",
        metavar="[{'smarts': '<smarts pattern>', 'atype': ',atomtype name>'}, {'smarts': '<smarts pattern>', 'atype': ',atomtype name>'}]",
    )
    config_group.add_argument(
        "--double_bond_penalty",
        help="penalty > 100 prevents breaking double bonds",
        type=int,
    )
    config_group.add_argument(
        "--bad_charge_ok",
        help="NaN and Inf charges allowed in PDBQT",
        action="store_true",
    )
    config_group.add_argument(
        "--add_index_map",
        dest="add_index_map",
        action="store_true",
        help="write map of atom indices from input to pdbqt",
    )
    config_group.add_argument(
        "--remove_smiles",
        dest="remove_smiles",
        action="store_true",
        help="do not write smiles as remark to pdbqt",
    )
    reactive_group = parser.add_argument_group("Reactive docking")
    reactive_group.add_argument(
        "--reactive_smarts", help="SMARTS pattern for reactive group"
    )
    reactive_group.add_argument(
        "--reactive_smarts_idx",
        help="index (1-based) of the reactive atom in --reactive_smarts",
        type=int,
    )

    need_prody_msg = ""
    if not _has_prody:
        need_prody_msg = ". Needs Prody which is unavailable"
    covalent_group = parser.add_argument_group(
        "Covalent docking (tethered)%s" % (need_prody_msg)
    )
    covalent_group.add_argument(
        "--receptor",
        help="receptor filename. Supported formats: [%s]%s"
        % ("/".join(list(_prody_parsers.keys())), need_prody_msg),
    )
    covalent_group.add_argument(
        "--rec_residue", help='examples: "A:LYS:204", "A:HIS:", ":LYS:"'
    )
    covalent_group.add_argument(
        "--tether_smarts",
        help="SMARTS pattern to define ligand atoms for receptor attachment",
    )
    covalent_group.add_argument(
        "--tether_smarts_indices",
        type=int,
        nargs=2,
        required=False,
        metavar="IDX",
        default=[1, 2],
        help="indices (1-based) of the SMARTS atoms that will be attached (default: 1 2)",
    )

    parser.set_defaults(**config)
    args = parser.parse_args(remaining_argv)

    # check reactive arguments
    if (args.reactive_smarts is None) != (args.reactive_smarts_idx is None):
        print(
            "Arguments --reactive_smarts and --reactive_smarts_idx require each other",
            file=sys.stderr,
        )
        sys.exit(2)
    elif args.reactive_smarts_idx is not None:
        if args.reactive_smarts_idx < 1:
            print(
                "--reactive_smarts_idx is 1-indexed, but got %d"
                % args.reactive_smarts_idx,
                file=sys.stderr,
            )
            sys.exit(2)
        args.reactive_smarts_idx -= 1  # convert from 1- to 0-index

    # command line arguments override config
    for key in config:
        if key in args.__dict__:
            config[key] = args.__dict__[key]

    if args.atom_type_smarts_json is not None:
        with open(args.atom_type_smarts_json) as f:
            config["atom_type_smarts"] = json.load(f)

    if args.add_atom_types_json is not None:
        additional_ats = []
        for at in args.add_atom_types_json:
            at = json.loads(at)
            if type(at) == dict:
                additional_ats.append(at)
            elif type(at) == list:
                additional_ats.extend(at)
        config["add_atom_types"] = additional_ats

    if args.multimol_output_dir is not None or args.multimol_prefix is not None:
        if args.output_pdbqt_filename is not None:
            print(
                "Warning: -o/--out ignored with --multimol_outdir or --multimol_prefix",
                file=sys.stderr,
            )
        if args.redirect_stdout:
            print(
                "Warning: -/-- ignored with --multimol_outdir or --multimol_prefix",
                file=sys.stderr,
            )

    # verify sanity of covalent docking input
    num_required_covalent_args = 0
    num_required_covalent_args += int(args.receptor is not None)
    num_required_covalent_args += int(args.rec_residue is not None)
    num_required_covalent_args += int(args.tether_smarts is not None)
    if num_required_covalent_args not in [0, 3]:
        print(
            "Error: --receptor, --rec_residue, and --tether_smarts are all required for covalent docking."
        )
        sys.exit(2)
    is_covalent = num_required_covalent_args == 3
    if is_covalent and not _has_prody:
        raise ImportError("Covalent docking requires Prody which is not available")
    if min(args.tether_smarts_indices) < 1:
        print(
            "--tether_smarts_indices is 1-indexed, all values must be greater than zero",
            file=sys.stderr,
        )
        sys.exit(2)
    args.tether_smarts_indices = [
        i - 1 for i in args.tether_smarts_indices
    ]  # convert to 0-index

    # verify sanity of SMARTS patterns to make bonds rigid and convert to 0-based indices
    rigidify_bonds_smarts = config["rigidify_bonds_smarts"]
    rigidify_bonds_indices = config["rigidify_bonds_indices"]
    if len(rigidify_bonds_indices) != len(rigidify_bonds_smarts):
        raise RuntimeError(
            "length of --rigidify_bonds_indices differs from length of --rigidify_bonds_smarts"
        )
    for indices in rigidify_bonds_indices:
        if len(indices) != 2:
            raise RuntimeError(
                "--rigidify_bonds_indices must specify pairs, e.g. -b 1 2 -b 3 4"
            )
        indices[0] = indices[0] - 1  # convert from 1- to 0-index
        indices[1] = indices[1] - 1

    return args, config, backend, is_covalent


class Output:
<<<<<<< HEAD
    def __init__(self, multimol_output_dir, multimol_targz, multimol_targz_size, multimol_prefix, redirect_stdout, output_filename, name_from_prop):
=======
    def __init__(
        self, multimol_output_dir, multimol_prefix, redirect_stdout, output_filename
    ):
>>>>>>> 2b026f2e
        is_multimol = (multimol_prefix is not None) or (multimol_output_dir is not None)
        self._mkdir(multimol_output_dir)

        if multimol_output_dir is None:
            multimol_output_dir = "."
        self.multimol_output_dir = multimol_output_dir
        self.multimol_targz = multimol_targz
        self.multimol_targz_size = max(int(multimol_targz_size), 1)
        self.tarf = None
        self.tar_pdbqt_count = 0
        self.tarf_index = 0
        self.multimol_prefix = multimol_prefix
        self.redirect_stdout = redirect_stdout
        self.output_filename = output_filename
        self.is_multimol = is_multimol
        self.visited_filenames = set()
        self.duplicate_filenames = set()
        self.visited_names = set()
        self.duplicate_names = set()
        self.num_files_written = 0
        self.counter = 0
        self.name_from_prop = name_from_prop

    def _open_new_tar(self):
        self.tarf_index += 1
        prefix = "" if self.multimol_prefix is None else self.multimol_prefix
        tgz_path = os.path.join(
            self.multimol_output_dir,
            f"{prefix}{self.tarf_index:07d}.tar.gz"
        )
        tarf = tarfile.open(tgz_path, "w:gz")
        return tarf

    def _add_to_tar(self, pdbqt_string, name):
        if self.tarf is None or self.tar_pdbqt_count >= self.multimol_targz_size:
            self.tarf = self._open_new_tar()
            self.tar_pdbqt_count = 0
        tarinfo = tarfile.TarInfo(name=f"{name}.pdbqt")
        tarinfo.size = len(pdbqt_string)
        tarinfo.mtime = datetime.timestamp(datetime.now())
        self.tarf.addfile(tarinfo, io.BytesIO(pdbqt_string.encode()))
        self.tar_pdbqt_count += 1
        return

    def __call__(self, pdbqt_string, name, suffixes=()):
        self.counter += 1
        if name in self.visited_names:
            self.duplicate_names.add(name)
        self.visited_names.add(name)
        if self.multimol_prefix is not None:
            name = "%s-%d" % (args.multimol_prefix, self.counter)
        for suffix in suffixes:
            if suffix is not None and len(suffix) > 0:
                name += "_" + suffix

        if self.is_multimol:
            if name in self.visited_filenames:
                self.duplicate_filenames.add(name)
                repeat_id = 1
                newname = name + "-again%d" % repeat_id
                while newname in self.visited_filenames:
                    repeat_id += 1
                    newname = name + "-again%d" % repeat_id
                print(
                    "Renaming %s to %s to disambiguate filename" % (name, newname),
                    file=sys.stderr,
                )
                name = newname

            self.visited_filenames.add(name)
<<<<<<< HEAD

            if self.multimol_targz:
                self._add_to_tar(pdbqt_string, name)
            else:
                fpath = os.path.join(self.multimol_output_dir, name + '.pdbqt') 
                print(pdbqt_string, end='', file=open(fpath, 'w'))
=======
            fpath = os.path.join(self.multimol_output_dir, name + ".pdbqt")
            print(pdbqt_string, end="", file=open(fpath, "w"))
>>>>>>> 2b026f2e
            self.num_files_written += 1

        elif self.redirect_stdout:
            print(pdbqt_string, end="")
        else:
            if self.output_filename is None:
                filename = "%s.pdbqt" % name
            else:
                filename = self.output_filename
            print(pdbqt_string, end="", file=open(filename, "w"))
            self.num_files_written += 1

    def _mkdir(self, multimol_output_dir):
        """make directory if it doesn't exist yet"""
        if multimol_output_dir is not None:
            if not os.path.exists(multimol_output_dir):
                os.mkdir(multimol_output_dir)

    def get_duplicates_info_string(self):
        if not self.is_multimol:
            return None
        if len(self.duplicate_names):
            # with multimol_prefix with can have duplicate molecule names,
            # but not duplicate filenames. This warning is for such cases.
            string = "Warning: %d molecules have duplicated names" % len(
                self.duplicate_names
            )
        else:
            string = "No duplicate molecule molecule names were found"
        # if we have duplicate_filenames, we also have duplicate molecule names,
        # but it suffices to return the string below
        if len(self.duplicate_filenames):
            string = (
                "Warning: %d molecules with repeated names were suffixed with -again<n>"
                % len(self.duplicate_filenames)
            )
        return string

    @staticmethod
    def get_suffixes(molsetups):
        if len(molsetups) == 1:
            return ("",)  # no suffix needed
        else:
            return tuple("mk%d" % (i + 1) for i in range(len(molsetups)))


if __name__ == "__main__":

    args, config, backend, is_covalent = cmd_lineparser()
    input_molecule_filename = args.input_molecule_filename

    # read input
    input_fname, ext = os.path.splitext(input_molecule_filename)
    ext = ext[1:].lower()
    if backend == "rdkit":
        parsers = {
            "sdf": Chem.SDMolSupplier,
            "mol2": rdkitutils.Mol2MolSupplier,
            "mol": Chem.SDMolSupplier,
        }
        if not ext in parsers:
            print(
                "*ERROR* Format [%s] not in supported formats [%s]"
                % (ext, "/".join(list(parsers.keys())))
            )
            sys.exit(1)
<<<<<<< HEAD
        mol_supplier = parsers[ext](input_molecule_filename, removeHs=False) # input must have explicit H


    elif backend == 'ob':
=======
        mol_supplier = parsers[ext](
            input_molecule_filename, removeHs=False
        )  # input must have explicit H
    elif backend == "ob":
>>>>>>> 2b026f2e
        print("Using openbabel instead of rdkit")
        mol_supplier = obutils.OBMolSupplier(input_molecule_filename, ext)
    
    # configure output writer
    if args.output_pdbqt_filename is None:
        output_filename = input_fname + ".pdbqt"
    else:
        output_filename = args.output_pdbqt_filename


    output = Output(
<<<<<<< HEAD
            args.multimol_output_dir,
            args.multimol_targz,
            args.multimol_targz_size,
            args.multimol_prefix,
            args.redirect_stdout,
            output_filename,
            args.name_from_prop,
            )
=======
        args.multimol_output_dir,
        args.multimol_prefix,
        args.redirect_stdout,
        output_filename,
    )
>>>>>>> 2b026f2e

    # initialize covalent object for receptor
    if is_covalent:
        rec_filename = args.receptor
        _, rec_extension = os.path.splitext(rec_filename)
        rec_extension = rec_extension[1:].lower()
        prody_parser = _prody_parsers[rec_extension]
        rec_prody_mol = prody_parser(rec_filename)
        covalent_builder = CovalentBuilder(rec_prody_mol, args.rec_residue)

    input_mol_counter = 0
    input_mol_skipped = 0
    input_mol_with_failure = (
        0  # if reactive or covalent, each mol can yield multiple PDBQT
    )
    nr_failures = 0
    is_after_first = False
    preparator = MoleculePreparation.from_config(config)
    for mol in mol_supplier:
        if is_after_first and output.is_multimol == False:
            print("Processed only the first molecule of multiple molecule input.")
            print(
                "Use --multimol_prefix and/or --multimol_outdir to process all molecules in %s."
                % (input_molecule_filename)
            )
            break

        if args.name_from_prop is not None:
            if mol.HasProp(args.name_from_prop):
                name = mol.GetProp(args.name_from_prop)
            else:
                continue  # TODO log this event
        else:
            name = mol.GetProp("_Name")
        is_after_first = True

        # check that molecule was successfully loaded
        if backend == "rdkit":
            is_valid = mol is not None
        elif backend == "ob":
            is_valid = mol.NumAtoms() > 0
        input_mol_skipped += int(is_valid == False)
        if not is_valid:
            continue

        this_mol_had_failure = False

        if is_covalent:
            for cov_lig in covalent_builder.process(
                mol, args.tether_smarts, args.tether_smarts_indices
            ):
                root_atom_index = cov_lig.indices[0]
                molsetups = preparator.prepare(
                    cov_lig.mol,
                    root_atom_index=root_atom_index,
                    not_terminal_atoms=[root_atom_index],
                )
                res, chain, num = cov_lig.res_id
                suffixes = output.get_suffixes(molsetups)
                for molsetup, suffix in zip(molsetups, suffixes):
                    pdbqt_string, success, error_msg = PDBQTWriterLegacy.write_string(
                        molsetup,
                        bad_charge_ok=args.bad_charge_ok,
                        add_index_map=args.add_index_map,
                    )
                    if success:
<<<<<<< HEAD
                        pdbqt_string = PDBQTWriterLegacy.adapt_pdbqt_for_autodock4_flexres(pdbqt_string, res, chain, num)
=======
                        pdbqt_string = (
                            PDBQTWriterLegacy.adapt_pdbqt_for_autodock4_flexres(
                                pdbqt_string, res, chain, num
                            )
                        )
                        name = molsetup.name
>>>>>>> 2b026f2e
                        output(pdbqt_string, name, (cov_lig.label, suffix))
                    else:
                        nr_failures += 1
                        this_mol_had_failure = True
                        print(error_msg, file=sys.stderr)

        else:
            molsetups = preparator.prepare(mol)
            suffixes = output.get_suffixes(molsetups)
            for molsetup, suffix in zip(molsetups, suffixes):
                pdbqt_string, success, error_msg = PDBQTWriterLegacy.write_string(
                    molsetup,
                    bad_charge_ok=args.bad_charge_ok,
                    add_index_map=args.add_index_map,
                )
                if success:
                    output(pdbqt_string, name, (suffix,))
                    if args.verbose:
                        molsetup.show()
                else:
                    nr_failures += 1
                    this_mol_had_failure = True
                    print(error_msg, file=sys.stderr)

        input_mol_with_failure += int(this_mol_had_failure)

    if output.tarf is not None:
        output.tarf.close()

    if output.is_multimol:
        print(
            "Input molecules processed: %d, skipped: %d"
            % (output.counter, input_mol_skipped)
        )
        print("PDBQT files written: %d" % (output.num_files_written))
        print("PDBQT files not written due to error: %d" % (nr_failures))
        print("Input molecules with errors: %d" % (input_mol_with_failure))
        print(output.get_duplicates_info_string())<|MERGE_RESOLUTION|>--- conflicted
+++ resolved
@@ -76,22 +76,6 @@
     )
 
     io_group = parser.add_argument_group("Input/Output")
-<<<<<<< HEAD
-    io_group.add_argument("-i", "--mol", dest="input_molecule_filename", required=True,
-                        action="store", help="molecule file (MOL2, SDF,...)")
-    io_group.add_argument("--name_from_prop", help="set molecule name from RDKit/SDF property")
-    io_group.add_argument("-o", "--out", dest="output_pdbqt_filename",
-                        action="store", help="output pdbqt filename. Single molecule input only.")
-    io_group.add_argument("--multimol_outdir", dest="multimol_output_dir",
-                        action="store", help="folder to write output pdbqt for multi-mol inputs. Incompatible with -o/--out and -/--.")
-    io_group.add_argument("--multimol_prefix", dest="multimol_prefix",
-                        action="store", help="replace internal molecule name in multi-molecule input by specified prefix. Incompatible with -o/--out and -/--.")
-    io_group.add_argument("-z", "--multimol_targz", action="store_true", help="compress output files in .tar.gz")
-    io_group.add_argument("--multimol_targz_size", type=int, default=10000,
-                          help="number of PDBQT files per .tar.gz")
-    io_group.add_argument('-', '--',  dest='redirect_stdout', action='store_true',
-                        help='do not write file, redirect output to STDOUT. Argument -o/--out is ignored. Single molecule input only.')
-=======
     io_group.add_argument(
         "-i",
         "--mol",
@@ -101,6 +85,10 @@
         help="molecule file (MOL2, SDF,...)",
     )
     io_group.add_argument(
+        "--name_from_prop",
+        help="set molecule name from RDKit/SDF property",
+    )
+    io_group.add_argument(
         "-o",
         "--out",
         dest="output_pdbqt_filename",
@@ -120,14 +108,24 @@
         help="replace internal molecule name in multi-molecule input by specified prefix. Incompatible with -o/--out and -/--.",
     )
     io_group.add_argument(
+        "-z",
+        "--multimol_targz",
+        action="store_true",
+        help="compress output files in .tar.gz",
+    )
+    io_group.add_argument(
+        "--multimol_targz_size",
+        type=int,
+        default=10000,
+        help="number of PDBQT files per .tar.gz",
+    )
+    io_group.add_argument(
         "-",
         "--",
         dest="redirect_stdout",
         action="store_true",
         help="do not write file, redirect output to STDOUT. Argument -o/--out is ignored. Single molecule input only.",
     )
->>>>>>> 2b026f2e
-
 
     config_group = parser.add_argument_group("Molecule preparation")
     config_group.add_argument(
@@ -371,13 +369,7 @@
 
 
 class Output:
-<<<<<<< HEAD
     def __init__(self, multimol_output_dir, multimol_targz, multimol_targz_size, multimol_prefix, redirect_stdout, output_filename, name_from_prop):
-=======
-    def __init__(
-        self, multimol_output_dir, multimol_prefix, redirect_stdout, output_filename
-    ):
->>>>>>> 2b026f2e
         is_multimol = (multimol_prefix is not None) or (multimol_output_dir is not None)
         self._mkdir(multimol_output_dir)
 
@@ -448,17 +440,12 @@
                 name = newname
 
             self.visited_filenames.add(name)
-<<<<<<< HEAD
 
             if self.multimol_targz:
                 self._add_to_tar(pdbqt_string, name)
             else:
-                fpath = os.path.join(self.multimol_output_dir, name + '.pdbqt') 
-                print(pdbqt_string, end='', file=open(fpath, 'w'))
-=======
-            fpath = os.path.join(self.multimol_output_dir, name + ".pdbqt")
-            print(pdbqt_string, end="", file=open(fpath, "w"))
->>>>>>> 2b026f2e
+                fpath = os.path.join(self.multimol_output_dir, name + ".pdbqt")
+                print(pdbqt_string, end="", file=open(fpath, "w"))
             self.num_files_written += 1
 
         elif self.redirect_stdout:
@@ -525,17 +512,10 @@
                 % (ext, "/".join(list(parsers.keys())))
             )
             sys.exit(1)
-<<<<<<< HEAD
-        mol_supplier = parsers[ext](input_molecule_filename, removeHs=False) # input must have explicit H
-
-
-    elif backend == 'ob':
-=======
         mol_supplier = parsers[ext](
             input_molecule_filename, removeHs=False
         )  # input must have explicit H
     elif backend == "ob":
->>>>>>> 2b026f2e
         print("Using openbabel instead of rdkit")
         mol_supplier = obutils.OBMolSupplier(input_molecule_filename, ext)
     
@@ -547,22 +527,14 @@
 
 
     output = Output(
-<<<<<<< HEAD
-            args.multimol_output_dir,
-            args.multimol_targz,
-            args.multimol_targz_size,
-            args.multimol_prefix,
-            args.redirect_stdout,
-            output_filename,
-            args.name_from_prop,
-            )
-=======
         args.multimol_output_dir,
+        args.multimol_targz,
+        args.multimol_targz_size,
         args.multimol_prefix,
         args.redirect_stdout,
         output_filename,
-    )
->>>>>>> 2b026f2e
+        args.name_from_prop,
+    )
 
     # initialize covalent object for receptor
     if is_covalent:
@@ -629,16 +601,12 @@
                         add_index_map=args.add_index_map,
                     )
                     if success:
-<<<<<<< HEAD
-                        pdbqt_string = PDBQTWriterLegacy.adapt_pdbqt_for_autodock4_flexres(pdbqt_string, res, chain, num)
-=======
                         pdbqt_string = (
                             PDBQTWriterLegacy.adapt_pdbqt_for_autodock4_flexres(
                                 pdbqt_string, res, chain, num
                             )
                         )
                         name = molsetup.name
->>>>>>> 2b026f2e
                         output(pdbqt_string, name, (cov_lig.label, suffix))
                     else:
                         nr_failures += 1
